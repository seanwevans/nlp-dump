#!/usr/bin/env python

"""
dump.py - Process and analyze text files using SpaCy NLP

This script extracts linguistic data from text files using SpaCy and saves
the results in various formats (XML, HTML, JSON, text, pickle).
"""

import argparse
import json
import logging
from glob import glob
from pathlib import Path
import pickle
import re
import sys
from time import process_time
import unicodedata
from typing import List, Dict, Optional

from lxml import etree as ET
import numpy
import spacy
from spacy import displacy

PROG = Path(__file__).stem
VERSION = "1.7.0"

SPACY_CHAR_LIM = 1_000_000
logger = logging.getLogger(__name__)

DEFAULT_ENTITY_TYPES = [
    "CARDINAL",  # numerals that do not fall under another type
    "DATE",  # absolute or relative dates or periods
    "EVENT",  # named events such as hurricanes, battles, wars, sports events, etc.
    "FAC",  # facilities such as buildings, airports, highways, bridges, etc.
    "GPE",  # countries, cities, states
    "LANGUAGE",  # any named language
    "LAW",  # named documents made into laws
    "LOC",  # non-GPE locations such as mountain ranges, bodies of water, etc.
    "MONEY",  # monetary values, including unit
    "NORP",  # nationalities or religious or political groups
    "ORDINAL",  # "first", "second", etc.
    "ORG",  # organizations such as companies, agencies, institutions, etc.
    "PERCENT",  # percentage, including "%"
    "PERSON",  # people, including fictitious
    "PRODUCT",  # objects, vehicles, foods, etc.
    "QUANTITY",  # measurements such as weight, distance, etc.
    "TIME",  # times smaller than a day
    "WORK_OF_ART",  # titles of books, songs, etc.
]


def parse_args(args: List[str]) -> argparse.Namespace:
    """
    Parse command line arguments.

    Args:
        args: Command line arguments

    Returns:
        Parsed arguments
    """
    argp = argparse.ArgumentParser(
        prog=PROG,
        description=__doc__,
        formatter_class=argparse.ArgumentDefaultsHelpFormatter,
    )

    argp.add_argument("input_glob", nargs="+", help="Input glob pattern(s)")

    argp.add_argument(
        "output_type",
        type=str.lower,
        choices=["text", "html", "pickle", "xml", "json", "enterprise"],
        default="xml",
        help="Output format type",
    )

    argp.add_argument(
        "-m",
        "--model",
        type=str,
        default="en_core_web_trf",
        help="Name of SpaCy model to load",
    )

    argp.add_argument(
        "-o",
        "--out",
        type=Path,
        default=".",
        help="Directory to output results",
    )

    argp.add_argument(
        "-s",
        "--skip",
        action="store_true",
        help="Skip processing if output file already exists",
    )

    argp.add_argument(
        "-e",
        "--entities",
        nargs="+",
        default=DEFAULT_ENTITY_TYPES,
        help="Entity types to include (space-separated list)",
    )

    argp.add_argument(
        "-d",
        "--dry-run",
        action="store_true",
        help="Show files to be processed without actually processing them",
    )

    argp.add_argument(
        "--version",
        action="version",
        version=f"{PROG} v{VERSION}",
    )

    return argp.parse_args(args)


def initialize_logs(
    params: Optional[argparse.Namespace] = None,
    log_file: Optional[str] = None,
    stream_level: int = logging.INFO,
    file_level: int = logging.DEBUG,
    log_format: str = "%(asctime)-23s %(module)s.%(funcName)s %(levelname)-8s %(message)s",
) -> None:
    """
    Initialize logging system.

    Args:
        params: Command line parameters to log
        log_file: Path to log file
        stream_level: Log level for console output
        file_level: Log level for file output
        log_format: Format string for log messages
    """
    logger.setLevel(logging.DEBUG)

    for handler in logger.handlers:
        logger.removeHandler(handler)

    stream_handler = logging.StreamHandler()
    stream_handler.setFormatter(logging.Formatter(log_format))
    stream_handler.setLevel(stream_level)
    logger.addHandler(stream_handler)

    if log_file:
        file_handler = logging.FileHandler(log_file, encoding="UTF-8")
        file_handler.setFormatter(logging.Formatter(log_format))
        file_handler.setLevel(file_level)
        logger.addHandler(file_handler)

    logger.info("🍍 Invocation: %s v%s", PROG, VERSION)

    if params:
        logger.debug("Parameters:")
        for param, value in vars(params).items():
            logger.debug("  %-16s%s", param, value)

    logger.debug("Logs:")
    for log_handle in logger.handlers:
        logger.debug("  %s", log_handle)


def remove_control_chars(s: str) -> str:
    """
    Remove control characters from a string.

    Args:
        s: Input string

    Returns:
        String with control characters removed
    """
    return "".join(
        ch for ch in s if unicodedata.category(ch)[0] != "C" and ch != "\x00"
    )


def get_token_attributes(token: spacy.tokens.token.Token) -> Dict[str, str]:
    """
    Extract all available attributes from a SpaCy token.

    Args:
        token: SpaCy token

    Returns:
        Dictionary of attribute name to string value
    """
    attributes = {}

    for method in dir(token):
        if method in ["doc", "vocab", "vector", "tensor", "_"] or method.startswith(
            "__"
        ):
            continue

        to_examine = getattr(token, method)

        if str(type(to_examine)) == "<class 'builtin_function_or_method'>":
            continue

        if (
            isinstance(
                to_examine, (str, int, float, tuple, bool, numpy.ndarray, numpy.float32)
            )
            or to_examine is None
        ):
            attributes[method] = str(to_examine).strip()
        elif hasattr(to_examine, "__iter__"):
            attributes[method] = str([str(i).strip() for i in to_examine])
        elif isinstance(to_examine, spacy.tokens.token.Token):
            attributes[method] = to_examine.text.strip()
        else:
            attributes[method] = str(type(to_examine))

    return attributes


def saveas_text(doc: spacy.tokens.doc.Doc, out_file: Path) -> None:
    """
    Save SpaCy doc as text file with detailed token information.

    Args:
        doc: SpaCy document
        out_file: Output file path
    """
    out = []

    for token in doc:
        if re.search(r"^\s*$", token.text):
            continue

        out.append(token.text + "\n")

        attributes = get_token_attributes(token)
        for attr_name, attr_value in attributes.items():
            line = [f"  {attr_name:20s}", attr_value]
            out.append(" ".join(line) + "\n")

        out.append("\n")

    with open(out_file, "w", encoding="UTF-8") as g:
        g.writelines(out)


def saveas_html(
    doc: spacy.tokens.doc.Doc,
    out_file: Path,
    entity_types: List[str] = DEFAULT_ENTITY_TYPES,
) -> None:
    """
    Save SpaCy doc as HTML visualization using displacy.

    Args:
        doc: SpaCy document
        out_file: Output file path
        entity_types: Entity types to highlight
    """
    options = {"ents": entity_types}

    colors = {}
    for ent in entity_types:
        ent_hash = sum(ord(c) for c in ent) % 360
        colors[ent] = f"hsl({ent_hash}, 70%, 50%)"

    options["colors"] = colors

    html = displacy.render(doc, style="ent", options=options, page=True)

    html = re.sub(r"(?:</br>\s*){2,}", "</br> ", html)

    with open(str(out_file), "w", encoding="UTF-8") as g:
        g.write(html)


def saveas_pickle(doc: spacy.tokens.doc.Doc, out_file: Path) -> None:
    """
    Save SpaCy doc as pickle file.

    Args:
        doc: SpaCy document
        out_file: Output file path
    """
    spacy_dump = []

    for token in doc:
        if re.search(r"^\s*$", token.text):
            continue

        attributes = get_token_attributes(token)
        spacy_dump.append([token.text, attributes])

    with open(out_file, "wb") as g:  # Use binary mode for pickle
        pickle.dump(spacy_dump, g)


def saveas_xml(doc: spacy.tokens.doc.Doc, out_file: Path) -> None:
    """
    Save SpaCy doc as XML file.

    Args:
        doc: SpaCy document
        out_file: Output file path
    """
    root = ET.Element("document")
    tree = ET.ElementTree(root)

    for token in doc:
        if re.search(r"^\s*$", token.text):
            continue

        ttext = ET.SubElement(root, "word")
        ttext.set("value", remove_control_chars(token.text.strip()))

        attributes = get_token_attributes(token)
        for attr_name, attr_value in attributes.items():
            meth = ET.SubElement(ttext, "method")
            meth.set("value", attr_name)
            meth.text = remove_control_chars(attr_value)

    tree.write(str(out_file), encoding="UTF-8", pretty_print=True)


def saveas_json(doc: spacy.tokens.doc.Doc, out_file: Path) -> None:
    """
    Save SpaCy doc as JSON file.

    Args:
        doc: SpaCy document
        out_file: Output file path
    """
    result = {
        "metadata": {
            "spacy_model": doc.vocab.lang,
            "tokens": len(doc),
            "sentences": len(list(doc.sents)),
        },
        "tokens": [],
        "entities": [],
    }

    for token in doc:
        if re.search(r"^\s*$", token.text):
            continue

        token_data = {
            "text": token.text,
            "lemma": token.lemma_,
            "pos": token.pos_,
            "tag": token.tag_,
            "dep": token.dep_,
            "is_stop": token.is_stop,
            "is_alpha": token.is_alpha,
            "is_punct": token.is_punct,
        }
        result["tokens"].append(token_data)

    for ent in doc.ents:
        entity_data = {
            "text": ent.text,
            "start_char": ent.start_char,
            "end_char": ent.end_char,
            "label": ent.label_,
        }
        result["entities"].append(entity_data)

    with open(out_file, "w", encoding="UTF-8") as g:
        json.dump(result, g, indent=2, ensure_ascii=False)


def saveas(
    output_type: str,
    doc: spacy.tokens.doc.Doc,
    out_file: Path,
    entity_types: List[str] = DEFAULT_ENTITY_TYPES,
) -> None:
    """
    Save SpaCy doc in the specified format.

    Args:
        output_type: Output format (text, html, pickle, xml, json, enterprise)
        doc: SpaCy document
        out_file: Output file path
        entity_types: Entity types to include in output
    """
    if output_type == "text":
        saveas_text(doc, out_file)
    elif output_type == "html":
        saveas_html(doc, out_file, entity_types)
    elif output_type == "pickle":
        saveas_pickle(doc, out_file)
    elif output_type == "xml":
        saveas_xml(doc, out_file)
    elif output_type == "json":
        saveas_json(doc, out_file)
    elif output_type == "enterprise":
        saveas_xml(doc, out_file.with_suffix(".xml"))
        saveas_html(doc, out_file.with_suffix(".html"), entity_types)
        saveas_json(doc, out_file.with_suffix(".json"), entity_types)


def process_file(
    file_path: Path,
    out_dir: Path,
    nlp: spacy.language.Language,
    output_type: str,
    entity_types: List[str],
    skip_existing: bool = False,
) -> bool:
    """
    Process a single file with SpaCy.

    Args:
        file_path: Path to input file
        out_dir: Directory for output
        nlp: Loaded SpaCy model
        output_type: Output format
        entity_types: Entity types to include
        skip_existing: Skip if output file exists

    Returns:
        Success status
    """
    out_file = out_dir / file_path.with_suffix(f".{output_type}").name

    if output_type == "enterprise":
        xml_file = out_dir / file_path.with_suffix(".xml").name
        html_file = out_dir / file_path.with_suffix(".html").name
        json_file = out_dir / file_path.with_suffix(".json").name

        if skip_existing and xml_file.exists() and html_file.exists() and json_file.exists():
            logger.debug(
                "Skipping existing enterprise files: %s, %s, %s",
                xml_file,
                html_file,
                json_file,
            )
            return True
    else:
        if skip_existing and out_file.exists():
            logger.debug("Skipping existing file: %s", out_file)
            return True
    try:
        try:
            with open(file_path, "r", encoding="UTF-8") as f:
                doc_text = f.read()
        except UnicodeDecodeError:
            try:
                with open(file_path, "r", encoding="ansi") as f:
                    doc_text = f.read()
            except UnicodeDecodeError:
                with open(file_path, "r", encoding="latin-1") as f:
                    doc_text = f.read()

        doc = nlp(doc_text[:SPACY_CHAR_LIM])
        saveas(
            output_type=output_type,
            doc=doc,
            out_file=out_file,
            entity_types=entity_types,
        )
        logger.debug("Successfully processed: %s", out_file)

    except Exception as e:
        logger.error("Error processing %s: %s", file_path, str(e))
        return False

    return True


def main(args: List[str]) -> None:
    """
    Main function to process files with SpaCy.

    Args:
        args: Command line arguments
    """

    params = parse_args(args)
    initialize_logs(params, "spacy.dump")

    logger.info("Compiling file list...")
    files_to_process = []
    for input_glob in params.input_glob:
        files_to_process.extend(glob(input_glob, recursive=True))

    if not files_to_process:
        logger.info("No files found, exiting...")
        sys.exit(0)
    else:
        logger.info("Found %d files to process", len(files_to_process))

    files_to_process = [Path(f) for f in files_to_process]
    files_to_process.sort(key=lambda p: p.stat().st_size)

    if params.dry_run:
        logger.info("Dry run - would process these files:")
        for i, file_path in enumerate(files_to_process, 1):
            logger.info("  %d: %s", i, file_path.resolve())
        sys.exit(0)

    logger.info("Loading model: %s...", params.model)
    start_time = process_time()
    try:
        nlp = spacy.load(params.model)
        logger.info("Model loaded in %.2f seconds", process_time() - start_time)
    except OSError as e:
        logger.error("Failed to load model: %s", str(e))
        logger.info("Download it first with: python -m spacy download %s", params.model)
        sys.exit(1)

    processed_count = 0
    success_count = 0

    params.out.mkdir(parents=True, exist_ok=True)

    logger.info("Processing files...")
    for i, file_path in enumerate(files_to_process, start=1):
        processed_count += 1

        logger.info(
            "Processing file %d/%d: %s", i, len(files_to_process), file_path.name
        )

        if process_file(
            file_path,
            params.out,
            nlp,
            params.output_type,
            params.entities,
            params.skip,
<<<<<<< HEAD

=======
>>>>>>> cd6446d4
        ):
            success_count += 1
            logger.info(
                "Successfully processed %s",
                params.out / file_path.with_suffix(f".{params.output_type}").name,
            )

    logger.info(
        "Processing complete: %d/%d files successfully processed",
        success_count,
        processed_count,
    )


if __name__ == "__main__":
    main(sys.argv[1:])<|MERGE_RESOLUTION|>--- conflicted
+++ resolved
@@ -538,10 +538,6 @@
             params.output_type,
             params.entities,
             params.skip,
-<<<<<<< HEAD
-
-=======
->>>>>>> cd6446d4
         ):
             success_count += 1
             logger.info(
